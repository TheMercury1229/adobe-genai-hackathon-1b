"""
Pipeline for Processing Collection Folders
This pipeline automatically discovers and processes all Collection folders (Collection1, Collection2, etc.).

Pipeline Flow:
1. Discovers all ../Collection* folders
2. For each Collection, runs the three-step process in sequence:
   - Step 1: process_and_map_json.py (mapping PDF filenames to outlines)
   - Step 2: extract_text.py (PDF text extraction using mapping from step 1)
   - Step 3: embedder.py (semantic search using extraction from step 2)

Output: Each Collection folder will contain the complete processing results
"""

import os
import sys
import glob
import logging
import traceback
from datetime import datetime
from typing import List, Dict, Any, Tuple
import json

# Add the current directory to Python path to import our modules
sys.path.append(os.path.dirname(os.path.abspath(__file__)))

# Import the three processing modules
try:
    from process_and_map_json import process_json_with_outlines, print_mapping_summary
    from extract_text import process_all_pdfs_with_mapping, save_extracted_sections, print_final_summary
    from embedder import process_collection_with_semantic_search
    MODULES_IMPORTED = True
    print("✅ All required modules imported successfully")
except ImportError as e:
    print(f"❌ Error importing modules: {e}")
    print("Make sure all three files (process_and_map_json.py, extract_text.py, embedder.py) are in the same directory as pipeline.py")
    MODULES_IMPORTED = False


class CollectionPipeline:
    """
    Pipeline class for processing Collection folders in sequence
    """

    def __init__(self, base_path: str = ".."):
        self.base_path = base_path
        self.setup_logging()
        self.processing_summary = {
            "start_time": datetime.now().isoformat(),
            "collections_found": 0,
            "collections_processed": 0,
            "collections_failed": 0,
            "processing_results": []
        }

    def setup_logging(self):
        """Setup comprehensive logging for the pipeline"""
        # Create logs directory if it doesn't exist
        log_dir = "pipeline_logs"
        os.makedirs(log_dir, exist_ok=True)

        # Setup logging with both file and console output
        log_filename = os.path.join(
            log_dir, f"pipeline_{datetime.now().strftime('%Y%m%d_%H%M%S')}.log")

        logging.basicConfig(
            level=logging.INFO,
            format='%(asctime)s - %(levelname)s - %(message)s',
            handlers=[
                logging.FileHandler(log_filename, encoding='utf-8'),
                logging.StreamHandler(sys.stdout)
            ]
        )
        self.logger = logging.getLogger(__name__)
        self.logger.info(
            f"Pipeline logging initialized. Log file: {log_filename}")

    def discover_collection_folders(self) -> List[str]:
        """
        Discover all Collection folders in the base path (Collection1, Collection2, etc.)

        Returns:
            List[str]: List of Collection folder paths
        """
        collection_pattern = os.path.join(self.base_path, "Collection*")
        collection_folders = glob.glob(collection_pattern)

        # Filter to only include directories
        collection_folders = [
            folder for folder in collection_folders if os.path.isdir(folder)]
        collection_folders.sort()  # Sort for consistent processing order

        self.logger.info(
            f"Discovered {len(collection_folders)} Collection folders:")
        for folder in collection_folders:
            self.logger.info(f"  📁 {folder}")

        self.processing_summary["collections_found"] = len(collection_folders)
        return collection_folders

    def validate_collection_structure(self, collection_folder: str) -> Tuple[bool, List[str]]:
        """
        Validate that a Collection folder has the required structure

        Args:
            collection_folder (str): Path to the Collection folder

        Returns:
            Tuple[bool, List[str]]: (is_valid, list_of_issues)
        """
        issues = []

        # Check for required files and folders
        required_items = {
            "challenge1b_input.json": "file",
            "PDFs": "folder",
            "JSON": "folder"
        }

        for item_name, item_type in required_items.items():
            item_path = os.path.join(collection_folder, item_name)

            if item_type == "file" and not os.path.isfile(item_path):
                issues.append(f"Missing required file: {item_name}")
            elif item_type == "folder" and not os.path.isdir(item_path):
                issues.append(f"Missing required folder: {item_name}")

        # Check if PDFs folder has PDF files
        pdfs_folder = os.path.join(collection_folder, "PDFs")
        if os.path.isdir(pdfs_folder):
            pdf_files = glob.glob(os.path.join(pdfs_folder, "*.pdf"))
            if not pdf_files:
                issues.append("PDFs folder exists but contains no PDF files")
            else:
                self.logger.info(f"  Found {len(pdf_files)} PDF files")

        # Check if JSON folder has JSON files
        json_folder = os.path.join(collection_folder, "JSON")
        if os.path.isdir(json_folder):
            json_files = glob.glob(os.path.join(json_folder, "*.json"))
            if not json_files:
                issues.append("JSON folder exists but contains no JSON files")
            else:
                self.logger.info(f"  Found {len(json_files)} JSON files")

        is_valid = len(issues) == 0
        return is_valid, issues

    def process_single_collection(self, collection_folder: str) -> Dict[str, Any]:
        """
        Process a single Collection folder through the entire pipeline

        Args:
            collection_folder (str): Path to the Collection folder

        Returns:
            Dict[str, Any]: Processing results and status
        """
        collection_name = os.path.basename(collection_folder)

        result = {
            "collection": collection_name,
            "collection_path": collection_folder,
            "start_time": datetime.now().isoformat(),
            "success": False,
            "steps_completed": [],
            "steps_failed": [],
            "output_files": [],
            "errors": [],
            "step_outputs": {}  # Store outputs from each step for chaining
        }

        self.logger.info(f"{'='*80}")
        self.logger.info(f"PROCESSING COLLECTION: {collection_name}")
        self.logger.info(f"Path: {collection_folder}")
        self.logger.info(f"{'='*80}")

        try:
            # Step 0: Validate collection structure
            self.logger.info("Step 0: Validating collection structure...")
            is_valid, issues = self.validate_collection_structure(
                collection_folder)

            if not is_valid:
                error_msg = f"Collection structure validation failed: {'; '.join(issues)}"
                self.logger.error(error_msg)
                result["errors"].append(error_msg)
                result["steps_failed"].append("validation")
                return result

            self.logger.info("✅ Collection structure validation passed")
            result["steps_completed"].append("validation")

            # Step 1: Process and map JSON (process_and_map_json.py)
            self.logger.info("\nStep 1: Processing and mapping JSON...")
            self.logger.info("-" * 50)
            try:
                persona, job, pdf_filenames, pdf_to_outline_mapping = process_json_with_outlines(
                    collection_folder)

                if not pdf_filenames:
<<<<<<< HEAD
                    raise Exception("No PDF filenames found in challenge1b_input.json")
                
=======
                    raise Exception("No PDF filenames found in b.json")

>>>>>>> dda108d5
                if not pdf_to_outline_mapping:
                    self.logger.warning(
                        "No outline mappings found, but continuing with PDF filenames")

                # Store step 1 outputs for use in step 2
                result["step_outputs"]["step1"] = {
                    "persona": persona,
                    "job": job,
                    "pdf_filenames": pdf_filenames,
                    "pdf_to_outline_mapping": pdf_to_outline_mapping
                }

                self.logger.info(f"✅ Step 1 completed successfully")
                self.logger.info(f"  • Persona: {persona}")
                self.logger.info(f"  • Job: {job}")
                self.logger.info(f"  • PDF files: {len(pdf_filenames)}")
                self.logger.info(
                    f"  • Outline mappings: {len(pdf_to_outline_mapping)}")
                result["steps_completed"].append("json_mapping")

                # Print mapping summary if available
                if pdf_to_outline_mapping:
                    print_mapping_summary(pdf_to_outline_mapping)

            except Exception as e:
                error_msg = f"Step 1 (JSON mapping) failed: {str(e)}"
                self.logger.error(error_msg)
                self.logger.error(f"Traceback: {traceback.format_exc()}")
                result["errors"].append(error_msg)
                result["steps_failed"].append("json_mapping")
                return result

            # Step 2: Extract text from PDFs (extract_text.py)
            self.logger.info("\nStep 2: Extracting text from PDFs...")
            self.logger.info("-" * 50)
            try:
                # Use the mapping from step 1 - the extract_text module will use process_json_with_outlines internally
                pdf_extraction_results = process_all_pdfs_with_mapping(
                    collection_folder)

                if not pdf_extraction_results or 'pdf_sections' not in pdf_extraction_results:
                    raise Exception(
                        "PDF text extraction failed or returned no sections")

                # Store step 2 outputs for use in step 3
                result["step_outputs"]["step2"] = pdf_extraction_results

                # Save the extraction results to the collection folder
                save_extracted_sections(
                    pdf_extraction_results, collection_folder)

                # Print summary
                print_final_summary(pdf_extraction_results)

                sections_count = sum(len(sections) for sections in pdf_extraction_results.get(
                    'pdf_sections', {}).values())
                self.logger.info(f"✅ Step 2 completed successfully")
                self.logger.info(
                    f"  • PDFs processed: {len(pdf_extraction_results.get('pdf_sections', {}))}")
                self.logger.info(
                    f"  • Total sections extracted: {sections_count}")

                result["steps_completed"].append("text_extraction")
                result["output_files"].extend([
                    "complete_pdf_extraction.json",
                    "complete_pdf_extraction_summary.txt"
                ])

            except Exception as e:
                error_msg = f"Step 2 (text extraction) failed: {str(e)}"
                self.logger.error(error_msg)
                self.logger.error(f"Traceback: {traceback.format_exc()}")
                result["errors"].append(error_msg)
                result["steps_failed"].append("text_extraction")
                return result

            # Step 3: Semantic search and embeddings (embedder.py)
            self.logger.info(
                "\nStep 3: Performing semantic search and creating embeddings...")
            self.logger.info("-" * 50)
            try:
                # Use the extraction results from step 2 - the embedder will process the same collection
                semantic_results = process_collection_with_semantic_search(
                    collection_folder, top_k=5)

                if not semantic_results:
                    raise Exception(
                        "Semantic search failed or returned no results")

                # Store step 3 outputs
                result["step_outputs"]["step3"] = semantic_results

                extracted_sections = semantic_results.get(
                    'extracted_sections', [])
                self.logger.info(f"✅ Step 3 completed successfully")
                self.logger.info(
                    f"  • Top relevant sections found: {len(extracted_sections)}")

                result["steps_completed"].append("semantic_search")
                result["output_files"].extend([
                    "semantic_search_results.json",
                    "semantic_search_results_summary.txt"
                ])

            except Exception as e:
                error_msg = f"Step 3 (semantic search) failed: {str(e)}"
                self.logger.error(error_msg)
                self.logger.error(f"Traceback: {traceback.format_exc()}")
                result["errors"].append(error_msg)
                result["steps_failed"].append("semantic_search")
                return result

            # If we get here, all steps completed successfully
            result["success"] = True
            result["end_time"] = datetime.now().isoformat()

            self.logger.info(f"\n🎉 {collection_name} processed successfully!")
            self.logger.info(
                f"📁 All output files saved to: {collection_folder}")
            self.logger.info(
                f"📄 Output files: {', '.join(result['output_files'])}")

        except Exception as e:
            error_msg = f"Unexpected error processing {collection_name}: {str(e)}"
            self.logger.error(error_msg)
            self.logger.error(f"Traceback: {traceback.format_exc()}")
            result["errors"].append(error_msg)

        return result

    def run_complete_pipeline(self) -> Dict[str, Any]:
        """
        Run the complete pipeline for all discovered Collection folders

        Returns:
            Dict[str, Any]: Complete processing summary
        """
        if not MODULES_IMPORTED:
            self.logger.error(
                "Cannot run pipeline: Required modules not imported")
            return {"error": "Module import failed"}

        self.logger.info("🚀 STARTING COLLECTION PROCESSING PIPELINE")
        self.logger.info(f"Base path: {os.path.abspath(self.base_path)}")

        # Discover all Collection folders
        collection_folders = self.discover_collection_folders()

        if not collection_folders:
            self.logger.warning("No Collection folders found. Exiting.")
            self.logger.info(
                "Expected folder structure: ../Collection1, ../Collection2, etc.")
            return self.processing_summary

        # Process each Collection folder
        for collection_folder in collection_folders:
            try:
                collection_result = self.process_single_collection(
                    collection_folder)
                self.processing_summary["processing_results"].append(
                    collection_result)

                if collection_result["success"]:
                    self.processing_summary["collections_processed"] += 1
                else:
                    self.processing_summary["collections_failed"] += 1

            except Exception as e:
                error_msg = f"Failed to process {collection_folder}: {str(e)}"
                self.logger.error(error_msg)
                self.logger.error(f"Traceback: {traceback.format_exc()}")
                self.processing_summary["collections_failed"] += 1

                # Add failed result to summary
                failed_result = {
                    "collection": os.path.basename(collection_folder),
                    "collection_path": collection_folder,
                    "success": False,
                    "errors": [error_msg],
                    "steps_completed": [],
                    "steps_failed": ["initialization"]
                }
                self.processing_summary["processing_results"].append(
                    failed_result)

        # Finalize summary
        self.processing_summary["end_time"] = datetime.now().isoformat()

        # Print final summary
        self.print_final_pipeline_summary()

        # Save comprehensive summary
        self.save_pipeline_summary()

        return self.processing_summary

    def print_final_pipeline_summary(self):
        """Print a comprehensive summary of the entire pipeline execution"""
        print(f"\n{'='*100}")
        print("COLLECTION PROCESSING PIPELINE SUMMARY")
        print(f"{'='*100}")

        summary = self.processing_summary

        print(f"📊 Overall Statistics:")
        print(f"  • Collections found: {summary['collections_found']}")
        print(
            f"  • Collections processed successfully: {summary['collections_processed']}")
        print(f"  • Collections failed: {summary['collections_failed']}")

        if summary['collections_found'] > 0:
            success_rate = (
                summary['collections_processed'] / summary['collections_found']) * 100
            print(f"  • Success rate: {success_rate:.1f}%")

        print(f"\n📋 Detailed Results:")
        successful_collections = [
            r for r in summary['processing_results'] if r['success']]
        failed_collections = [
            r for r in summary['processing_results'] if not r['success']]

        if successful_collections:
            print(
                f"\n✅ Successfully Processed ({len(successful_collections)}):")
            for result in successful_collections:
                print(f"  • {result['collection']}")
                print(f"    ✓ Steps: {' → '.join(result['steps_completed'])}")
                print(
                    f"    📄 Files: {len(result.get('output_files', []))} output files created")

        if failed_collections:
            print(f"\n❌ Failed to Process ({len(failed_collections)}):")
            for result in failed_collections:
                print(f"  • {result['collection']}")
                if result.get('steps_completed'):
                    print(
                        f"    ✓ Completed: {', '.join(result['steps_completed'])}")
                if result.get('steps_failed'):
                    print(
                        f"    ✗ Failed at: {', '.join(result['steps_failed'])}")
                if result.get('errors'):
                    print(f"    💥 Error: {result['errors'][0]}")

        # Processing time
        if 'start_time' in summary and 'end_time' in summary:
            start_time = datetime.fromisoformat(summary['start_time'])
            end_time = datetime.fromisoformat(summary['end_time'])
            duration = end_time - start_time
            print(f"\n⏱️  Total processing time: {duration}")

        print(f"\n📁 Output locations:")
        print(f"  • Detailed logs: pipeline_logs/")
        print(f"  • Summary files: pipeline_summary.json & pipeline_summary.txt")
        print(f"  • Collection results: Each Collection folder contains output files")
        print(f"{'='*100}")

    def save_pipeline_summary(self):
        """Save comprehensive pipeline summary to JSON file"""
        try:
            summary_file = "pipeline_summary.json"
            with open(summary_file, 'w', encoding='utf-8') as f:
                json.dump(self.processing_summary, f,
                          indent=4, ensure_ascii=False)

            self.logger.info(f"Pipeline summary saved to: {summary_file}")

            # Also save a human-readable summary
            readable_summary_file = "pipeline_summary.txt"
            with open(readable_summary_file, 'w', encoding='utf-8') as f:
                f.write("COLLECTION PROCESSING PIPELINE SUMMARY\n")
                f.write("=" * 80 + "\n\n")

                summary = self.processing_summary
                f.write(f"Processing Statistics:\n")
                f.write(
                    f"  Collections found: {summary['collections_found']}\n")
                f.write(
                    f"  Collections processed: {summary['collections_processed']}\n")
                f.write(
                    f"  Collections failed: {summary['collections_failed']}\n")

                if summary['collections_found'] > 0:
                    success_rate = (
                        summary['collections_processed'] / summary['collections_found']) * 100
                    f.write(f"  Success rate: {success_rate:.1f}%\n")

                f.write(f"\n")

                if 'start_time' in summary and 'end_time' in summary:
                    f.write(f"Start time: {summary['start_time']}\n")
                    f.write(f"End time: {summary['end_time']}\n\n")

                f.write("Detailed Results:\n")
                f.write("-" * 40 + "\n\n")

                for result in summary['processing_results']:
                    f.write(f"{result['collection']}: ")
                    f.write("SUCCESS\n" if result['success'] else "FAILED\n")

                    if result.get('steps_completed'):
                        f.write(
                            f"  ✓ Completed: {' → '.join(result['steps_completed'])}\n")

                    if result.get('steps_failed'):
                        f.write(
                            f"  ✗ Failed: {', '.join(result['steps_failed'])}\n")

                    if result.get('output_files'):
                        f.write(
                            f"  📄 Output files: {', '.join(result['output_files'])}\n")

                    if result.get('errors'):
                        f.write(f"  💥 Errors: {'; '.join(result['errors'])}\n")

                    f.write("\n")

            self.logger.info(
                f"Readable summary saved to: {readable_summary_file}")

        except Exception as e:
            self.logger.error(f"Error saving pipeline summary: {e}")


def main():
    """
    Main execution function for the collection processing pipeline
    Returns structured results for use by sequential processing
    """
    print("🚀 Collection Processing Pipeline")
    print("Processing all Collection folders (Collection1, Collection2, etc.)...")
    print("=" * 80)

    # Initialize results structure
    results = {
        "start_time": datetime.now().isoformat(),
        "success": False,
        "collections_found": 0,
        "collections_processed": 0,
        "collections_failed": 0,
        "processing_results": [],
        "errors": []
    }

    try:
        # Check if all required modules are available
        if not MODULES_IMPORTED:
            error_msg = "Cannot run pipeline: Required modules not imported"
            print(f"❌ {error_msg}")
            results["errors"].append(error_msg)
            return results

        # Initialize and run the pipeline
        pipeline = CollectionPipeline(base_path="..")
        pipeline_results = pipeline.run_complete_pipeline()

        # Extract results from pipeline execution
        if pipeline_results:
            results.update({
                "collections_found": pipeline_results.get("collections_found", 0),
                "collections_processed": pipeline_results.get("collections_processed", 0),
                "collections_failed": pipeline_results.get("collections_failed", 0),
                "processing_results": pipeline_results.get("processing_results", []),
                "end_time": pipeline_results.get("end_time", datetime.now().isoformat())
            })

            # Determine overall success
            if results["collections_processed"] > 0:
                results["success"] = True
                print(f"\n🎉 Pipeline completed successfully!")
                print(
                    f"✅ Processed {results['collections_processed']} collections")

                if results["collections_failed"] > 0:
                    print(
                        f"⚠️  {results['collections_failed']} collections failed - check logs for details")
            else:
                print(
                    f"\n⚠️  Pipeline completed but no collections were processed successfully")

                if results["collections_found"] == 0:
                    error_msg = "No Collection folders found in parent directory"
                    print(
                        f"💡 Make sure you have Collection folders (Collection1, Collection2, etc.) in the parent directory")
                    results["errors"].append(error_msg)
                else:
                    error_msg = "All collections failed to process"
                    print(
                        f"💡 Check the logs and error messages above for troubleshooting")
                    results["errors"].append(error_msg)

                    # Collect specific errors from failed collections
                    for collection_result in results["processing_results"]:
                        if not collection_result.get("success", False):
                            collection_errors = collection_result.get(
                                "errors", [])
                            for error in collection_errors:
                                results["errors"].append(
                                    f"{collection_result.get('collection', 'Unknown')}: {error}")

        else:
            error_msg = "Pipeline execution returned no results"
            print(f"❌ {error_msg}")
            results["errors"].append(error_msg)

    except KeyboardInterrupt:
        error_msg = "Pipeline interrupted by user"
        print(f"\n⏹️  {error_msg}")
        results["errors"].append(error_msg)
        results["end_time"] = datetime.now().isoformat()

    except Exception as e:
        error_msg = f"Pipeline execution failed: {str(e)}"
        print(f"\n❌ {error_msg}")
        results["errors"].append(error_msg)
        results["end_time"] = datetime.now().isoformat()

        # Log the full traceback
        logging.error(f"Pipeline execution error: {e}")
        logging.error(f"Traceback: {traceback.format_exc()}")

        # Also print for immediate visibility
        import traceback
        traceback.print_exc()

    # Ensure end_time is set
    if "end_time" not in results:
        results["end_time"] = datetime.now().isoformat()

    return results


if __name__ == "__main__":
    try:
        # Run the main function and get results
        results = main()

        # Exit with appropriate code based on results
        if results["success"]:
            print(f"\n🎉 Pipeline execution completed successfully!")
            sys.exit(0)
        else:
            print(f"\n❌ Pipeline execution failed or had issues")
            if results["errors"]:
                print(f"Key errors:")
                for error in results["errors"][:3]:  # Show first 3 errors
                    print(f"  • {error}")
                if len(results["errors"]) > 3:
                    print(
                        f"  • ... and {len(results['errors']) - 3} more errors (check logs)")
            sys.exit(1)

    except Exception as e:
        print(f"\n💥 Fatal error in pipeline execution: {e}")
        sys.exit(2)<|MERGE_RESOLUTION|>--- conflicted
+++ resolved
@@ -199,13 +199,10 @@
                     collection_folder)
 
                 if not pdf_filenames:
-<<<<<<< HEAD
+                    raise Exception("No PDF filenames found in b.json")
+
                     raise Exception("No PDF filenames found in challenge1b_input.json")
                 
-=======
-                    raise Exception("No PDF filenames found in b.json")
-
->>>>>>> dda108d5
                 if not pdf_to_outline_mapping:
                     self.logger.warning(
                         "No outline mappings found, but continuing with PDF filenames")
